function toWSUrl(s) {
    let l = window.location;
    return (l.protocol === "https:" ? "wss://" : "ws://") + l.host + "/" + s;
}

let kwebClientId = "--CLIENT-ID-PLACEHOLDER--";
let websocketEstablished = false;
let preWSMsgQueue = [];
let socket;

<<<<<<< HEAD
let cachedFunctions = new Map();
=======
let cachedFunctions = new Map()
>>>>>>> cd2ead93

function handleInboundMessage(msg) {
    console.debug("")
    const yourId = msg["yourId"];
    const debugToken = msg["debugToken"];
    if (kwebClientId != yourId) {
        console.error(
            "Received message from incorrect clientId, was " +
            yourId +
            ", should be " +
            kwebClientId
        );
    }

    let func;
    let js;
    const args = msg["arguments"];
    const cacheId = msg["jsId"];
    const callbackId = msg["callbackId"];

    if (cacheId !== undefined) {
<<<<<<< HEAD
        if (cachedFunctions.get(cacheId) !== undefined) { //our function has already been cached
            func = cachedFunctions.get(cacheId);
        } else {//our function has not yet been cached, and we need to cache it.
=======
        if (cachedFunctions.get(cacheId) !== undefined) {
            func = cachedFunctions.get(cacheId);
        } else {
>>>>>>> cd2ead93
            const params = msg["parameters"];
            js = msg["js"];
            if (params !== undefined) {
                func = new Function(params, js);
<<<<<<< HEAD
=======
            } else {
                func = new Function(js);
            }
            cachedFunctions.set(cacheId, func);
        }
    } else {
        js = msg["js"];
        const params = msg["parameters"];
        if (params !== undefined) {
            func = new Function(params, js);
        } else {
            func = new Function(js);
        }
    }

    if (callbackId !== undefined) {
        try {
            const data = func.apply(this, args)
            console.debug("Evaluated [ " + func.toString() + "]", data);
            const callback = {callbackId: callbackId, data: data};
            const message = {id: kwebClientId, callback: callback};
            sendMessage(JSON.stringify(message));
        } catch (err) {
            debugErr(debugToken, err, "Error Evaluating `" + func.toString() + "`: " + err);
        }
    } else {
        try {
            func.apply(this, args);
            console.debug("Executed Javascript", func.toString());
        } catch (err) {
            debugErr(debugToken, err, "Error Executing `" + func.toString() + "`: " + err);
        }
    }

    const execute = msg["execute"];
    if (execute !== undefined) {
        try {
            eval(execute["js"]);
            console.debug("Executed JavaScript", execute["js"]);
        } catch (err) {
            if (debugToken != undefined) {
                console.error("Error evaluating [" + execute["js"] + "] : " + err);
                var error = {
                    debugToken: debugToken,
                    error: {name: err.name, message: err.message}
                };
                var message = {id: kwebClientId, error: error};
                sendMessage(JSON.stringify(message));
>>>>>>> cd2ead93
            } else {
                func = new Function(js);
            }
            cachedFunctions.set(cacheId, func);
        }
    } else {
        //TODO this is a special case for a function with a null cacheId. This means we don't want to cache this function
        //This will probably be removed
        js = msg["js"];
        const params = msg["parameters"];
        js = msg["js"];
        if (params !== undefined) {
            func = new Function(params, js);
        } else {
            func = new Function(js);
        }
    }

    if (callbackId !== undefined) { //execute with callback
        try {
<<<<<<< HEAD
            const data = func.apply(this, args)
            console.debug("Evaluated [ " + func.toString() + "]", data);
            const callback = {callbackId: callbackId, data: data};
=======
            let funcToEval = new Function(evaluate["js"]);
            const data = funcToEval();
            //const data = eval(evaluate["js"]);
            console.debug("Evaluated [" + evaluate["js"] + "]");
            const callback = {callbackId: evaluate["callbackId"], data: data};
>>>>>>> cd2ead93
            const message = {id: kwebClientId, callback: callback};
            sendMessage(JSON.stringify(message));
        } catch (err) {
            debugErr(debugToken, err, "Error Evaluating `" + func.toString() + "`: " + err);
        }
<<<<<<< HEAD
    } else { //execute without callback
        try {
            func.apply(this, args);
            console.debug("Executed Javascript", func.toString());
        } catch (err) {
            debugErr(debugToken, err, "Error executing `" + func.toString() + "`: " + err);
=======
    }
    const instructions = msg["instructions"];
    if (instructions !== undefined) {
        for (let i = 0; i < instructions.length; i++) {
            const instruction = instructions[i];
            if (instruction.type === "SetAttribute") {
                document
                    .getElementById(instruction.parameters[0])
                    .setAttribute(instruction.parameters[1], instruction.parameters[2]);
            } else if (instruction.type === "RemoveAttribute") {
                const id = instruction.parameters[0];
                const attribute = instruction.parameters[1];
                document.getElementById(id).removeAttribute(attribute);
            } else if (instruction.type === "CreateElement") {
                const tag = instruction.parameters[0];
                const attributes = instruction.parameters[1];
                const myId = instruction.parameters[2];
                const parentId = instruction.parameters[3];
                const position = instruction.parameters[4];
                const newEl = document.createElement(tag);
                newEl.setAttribute("id", myId);
                for (const key in attributes) {
                    if (key !== "id") {
                        newEl.setAttribute(key, attributes[key]);
                    }
                }

                let parentElement = document.getElementById(parentId);

                if (position > -1) {
                    parentElement.insertBefore(newEl, parentElement.children[position]);
                } else {
                    parentElement.appendChild(newEl);
                }
            } else if (instruction.type === "AddText") {
                const id = instruction.parameters[0];
                const text = instruction.parameters[1];
                const textNode = document.createTextNode(text);
                document.getElementById(id).appendChild(textNode);
            } else if (instruction.type === "SetText") {
                const id = instruction.parameters[0];
                const text = instruction.parameters[1];
                let setText = new Function('a,b', 'document.getElementById(a).textContent = b');
                console.debug(setText.toString());
                let args = [id, text];
                setText.apply(this, args);
                //document.getElementById(id).textContent = text
            }
>>>>>>> cd2ead93
        }
    }
}

function debugErr(debugToken, err, errMsg) {
    if (debugToken !== undefined) {
        console.error(errMsg);
        const error = {
            debugToken: debugToken,
            error: {name: err.name, message: err.message}
        };
        const message = {id: kwebClientId, error: err};
        sendMessage(JSON.stringify(message));
    } else {
        throw err;
    }
<<<<<<< HEAD
} 
=======
}
>>>>>>> cd2ead93

function connectWs() {
    var wsURL = toWSUrl("ws");
    console.debug("Establishing websocket connection", wsURL);
    socket = new WebSocket(wsURL);
    if (window.WebSocket === undefined) {
        document.body.innerHTML =
            "<h1>Unfortunately this website requires a browser that supports websockets (all modern browsers do)</h1>";
        console.error("Browser doesn't support window.WebSocket");
    } else {
        socket.onopen = function () {
            console.debug("socket.onopen event received");
            websocketEstablished = true;
            console.debug("Websocket established", wsURL);
            sendMessage(JSON.stringify({id: kwebClientId, hello: true}));
            while (preWSMsgQueue.length > 0) {
                sendMessage(preWSMsgQueue.shift());
            }
        };
        socket.onmessage = function (event) {
            var msg = JSON.parse(event.data);
            console.debug("Message received from socket: ", event.data);
            handleInboundMessage(msg);
        };

        socket.onclose = function (evt) {
            console.debug("Socket closed");
            var explanation = "";
            if (evt.reason && evt.reason.length > 0) {
                explanation = "reason: " + evt.reason;
            } else {
                explanation = "without a reason specified";
            }

            console.error("WebSocket was closed", explanation, evt);
            websocketEstablished = false;
            if (evt.wasClean) {
                console.warn("Attempting reconnect...")
                connectWs()
            } else {
                console.warn("Forcing page reload");
                location.reload(true);
            }
        };
        socket.onerror = function (evt) {
            console.error("WebSocket error", evt);
            websocketEstablished = false;
            console.warn("Forcing page reload");
            location.reload(true);
        };
    }
}

function sendMessage(msg) {
    if (websocketEstablished) {
        console.debug("Sending WebSocket message", msg);
        socket.send(msg);
    } else {
        /*console.debug(
            "Queueing WebSocket message as connection isn't established",
            msg
        );*/
        preWSMsgQueue.push(msg);
    }
}

function callbackWs(callbackId, data) {
    var msg = JSON.stringify({
        id: kwebClientId,
        callback: {callbackId: callbackId, data: JSON.stringify(data)}
    });
    sendMessage(msg);
}

/*
 * Utility functions
 */
function hasClass(el, className) {
    if (el.classList) return el.classList.contains(className);
    else
        return !!el.className.render(new RegExp("(\\s|^)" + className + "(\\s|$)"));
}

function addClass(el, className) {
    if (el.classList) el.classList.add(className);
    else if (!hasClass(el, className)) el.className += " " + className;
}

function removeClass(el, className) {
    if (el.classList) el.classList.remove(className);
    else if (hasClass(el, className)) {
        var reg = new RegExp("(\\s|^)" + className + "(\\s|$)");
        el.className = el.className.replace(reg, " ");
    }
}

class DiffPatchData {
    constructor(prefixEndIndex, postfixOffset, diffString) {
        this.prefixEndIndex = prefixEndIndex;
        this.postfixOffset = postfixOffset;
        this.diffString = diffString;
    }
}

//Used by setValue() in prelude.kt to compare 2 strings and return the difference between the 2.
function get_diff_changes(htmlInputElement) {
    let newString = htmlInputElement.value;//reads the new string value from data-attribute data-vale
    let oldString = htmlInputElement.dataset.previousInput;//reads the oldString from the data-attribute data-previous-input

    savePreviousInput(newString, htmlInputElement)//put the newString into the data attribute so it can be used as the oldString the next time this method is run

    if (oldString === undefined) {//the first time this is run previous-input should be undefined so we just return the new string
        return new DiffPatchData(0, 0, newString);
    }
    let commonPrefixEnd = 0;

    let oldStringLastIndex = oldString.length - 1;
    let newStringLastIndex = newString.length - 1;

    let commonPostfixOffset = -1; //if the postFix value is set to -1, it means there is no match on the end of the string

    let shorterStringLength = (oldString.length > newString.length) ? newString.length : oldString.length;

    for (let i = 0; i < shorterStringLength; i++) {
        if (oldString.charAt(i) == newString.charAt(i)) {
            commonPrefixEnd = i+1;
        } else break;
    }
    for(let offset = 0; offset < shorterStringLength - commonPrefixEnd; offset++) {
        if (oldString.charAt(oldStringLastIndex - offset) == newString.charAt(newStringLastIndex - offset)) {
            commonPostfixOffset = offset+1;
        } else break;
    }
    return new DiffPatchData(commonPrefixEnd, commonPostfixOffset, newString.substring(commonPrefixEnd, newString.length - commonPostfixOffset));
}

//Used to save the previous value of an input field to a data-attribute
function savePreviousInput(previousInputString, htmlInputElement) {
    htmlInputElement.dataset.previousInput = previousInputString
}

function removeElementByIdIfExists(id) {
    var e = document.getElementById(id);
    if (e) {
        e.parentNode.removeChild(e);
    }
}

var docCookies = {
    getItem: function (sKey) {
        if (!sKey || !this.hasItem(sKey)) {
            return "__COOKIE_NOT_FOUND_TOKEN__";
        }
        return unescape(
            document.cookie.replace(
                new RegExp(
                    "(?:^|.*;\\s*)" +
                    escape(sKey).replace(/[\-\.\+\*]/g, "\\$&") +
                    "\\s*\\=\\s*((?:[^;](?!;))*[^;]?).*"
                ),
                "$1"
            )
        );
    },

    setItem: function (sKey, sValue, vEnd, sPath, sDomain, bSecure) {
        if (!sKey || /^(?:expires|max\-age|path|domain|secure)$/.test(sKey)) {
            return;
        }
        var sExpires = "";
        if (vEnd) {
            switch (typeof vEnd) {
                case "number":
                    sExpires = "; max-age=" + vEnd;
                    break;
                case "string":
                    sExpires = "; expires=" + vEnd;
                    break;
                case "object":
                    if (vEnd.hasOwnProperty("toGMTString")) {
                        sExpires = "; expires=" + vEnd.toGMTString();
                    }
                    break;
            }
        }
        document.cookie =
            escape(sKey) +
            "=" +
            escape(sValue) +
            sExpires +
            (sDomain ? "; domain=" + sDomain : "") +
            (sPath ? "; path=" + sPath : "") +
            (bSecure ? "; secure" : "");
    },
    removeItem: function (sKey) {
        if (!sKey || !this.hasItem(sKey)) {
            return;
        }
        var oExpDate = new Date();
        oExpDate.setDate(oExpDate.getDate() - 1);
        document.cookie =
            encodeURIComponent(sKey) + "=; expires=" + oExpDate.toGMTString() + "; path=/";
    },
    hasItem: function (sKey) {
        return new RegExp(
            "(?:^|;\\s*)" + encodeURIComponent(sKey).replace(/[\-\.\+\*]/g, "\\$&") + "\\s*\\="
        ).test(document.cookie);
    }
};

function buildPage() {
    <!-- BUILD PAGE PAYLOAD PLACEHOLDER -->
    connectWs();
}<|MERGE_RESOLUTION|>--- conflicted
+++ resolved
@@ -8,11 +8,7 @@
 let preWSMsgQueue = [];
 let socket;
 
-<<<<<<< HEAD
-let cachedFunctions = new Map();
-=======
 let cachedFunctions = new Map()
->>>>>>> cd2ead93
 
 function handleInboundMessage(msg) {
     console.debug("")
@@ -34,21 +30,13 @@
     const callbackId = msg["callbackId"];
 
     if (cacheId !== undefined) {
-<<<<<<< HEAD
-        if (cachedFunctions.get(cacheId) !== undefined) { //our function has already been cached
-            func = cachedFunctions.get(cacheId);
-        } else {//our function has not yet been cached, and we need to cache it.
-=======
         if (cachedFunctions.get(cacheId) !== undefined) {
             func = cachedFunctions.get(cacheId);
         } else {
->>>>>>> cd2ead93
             const params = msg["parameters"];
             js = msg["js"];
             if (params !== undefined) {
                 func = new Function(params, js);
-<<<<<<< HEAD
-=======
             } else {
                 func = new Function(js);
             }
@@ -97,51 +85,34 @@
                 };
                 var message = {id: kwebClientId, error: error};
                 sendMessage(JSON.stringify(message));
->>>>>>> cd2ead93
-            } else {
-                func = new Function(js);
-            }
-            cachedFunctions.set(cacheId, func);
-        }
-    } else {
-        //TODO this is a special case for a function with a null cacheId. This means we don't want to cache this function
-        //This will probably be removed
-        js = msg["js"];
-        const params = msg["parameters"];
-        js = msg["js"];
-        if (params !== undefined) {
-            func = new Function(params, js);
-        } else {
-            func = new Function(js);
-        }
-    }
-
-    if (callbackId !== undefined) { //execute with callback
+            } else {
+                throw err;
+            }
+        }
+    }
+    let evaluate = msg["evaluate"];
+    if (evaluate !== undefined) {
         try {
-<<<<<<< HEAD
-            const data = func.apply(this, args)
-            console.debug("Evaluated [ " + func.toString() + "]", data);
-            const callback = {callbackId: callbackId, data: data};
-=======
             let funcToEval = new Function(evaluate["js"]);
             const data = funcToEval();
             //const data = eval(evaluate["js"]);
             console.debug("Evaluated [" + evaluate["js"] + "]");
             const callback = {callbackId: evaluate["callbackId"], data: data};
->>>>>>> cd2ead93
             const message = {id: kwebClientId, callback: callback};
             sendMessage(JSON.stringify(message));
         } catch (err) {
-            debugErr(debugToken, err, "Error Evaluating `" + func.toString() + "`: " + err);
-        }
-<<<<<<< HEAD
-    } else { //execute without callback
-        try {
-            func.apply(this, args);
-            console.debug("Executed Javascript", func.toString());
-        } catch (err) {
-            debugErr(debugToken, err, "Error executing `" + func.toString() + "`: " + err);
-=======
+            if (debugToken != undefined) {
+                console.error("Error evaluating `" + evaluate["js"] + "`: " + err);
+                const error = {
+                    debugToken: debugToken,
+                    error: {name: err.name, message: err.message}
+                };
+                const message = {id: kwebClientId, error: error};
+                sendMessage(JSON.stringify(message));
+            } else {
+                throw err;
+            }
+        }
     }
     const instructions = msg["instructions"];
     if (instructions !== undefined) {
@@ -190,7 +161,6 @@
                 setText.apply(this, args);
                 //document.getElementById(id).textContent = text
             }
->>>>>>> cd2ead93
         }
     }
 }
@@ -207,11 +177,7 @@
     } else {
         throw err;
     }
-<<<<<<< HEAD
-} 
-=======
-}
->>>>>>> cd2ead93
+}
 
 function connectWs() {
     var wsURL = toWSUrl("ws");
