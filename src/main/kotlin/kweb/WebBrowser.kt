--- conflicted
+++ resolved
@@ -1,14 +1,6 @@
 package kweb
 
 import io.mola.galimatias.URL
-<<<<<<< HEAD
-import kotlinx.coroutines.CompletableDeferred
-=======
-import kotlinx.serialization.json.JsonArray
-import kotlinx.serialization.json.JsonElement
-import kotlinx.serialization.json.JsonNull
-import kotlinx.serialization.json.JsonObject
->>>>>>> ad084611
 import kweb.client.HttpRequestInfo
 import kweb.client.Server2ClientMessage
 import kweb.html.Document
@@ -16,17 +8,7 @@
 import kweb.plugins.KwebPlugin
 import kweb.state.KVar
 import kweb.state.ReversibleFunction
-import kweb.util.hashMapToJson
 import kweb.util.pathQueryFragment
-<<<<<<< HEAD
-import kweb.util.random
-import mu.KotlinLogging
-import java.util.*
-import java.util.concurrent.ConcurrentHashMap
-import java.util.concurrent.atomic.AtomicInteger
-import java.util.concurrent.atomic.AtomicReference
-=======
-import kweb.util.primitiveToJson
 import kweb.util.random
 import mu.KotlinLogging
 import java.util.*
@@ -34,8 +16,6 @@
 import java.util.concurrent.ConcurrentHashMap
 import java.util.concurrent.atomic.AtomicInteger
 import java.util.concurrent.atomic.AtomicReference
-import kotlin.collections.HashMap
->>>>>>> ad084611
 import kotlin.math.abs
 import kotlin.reflect.KClass
 import kotlin.reflect.jvm.jvmName
@@ -65,10 +45,6 @@
     fun generateId(): String = idCounter.getAndIncrement().toString(36)
 
     val cachedFunctions = ConcurrentHashMap<String, Int>()
-<<<<<<< HEAD
-    val modifiedFunctions = ConcurrentHashMap<Int, String>()
-=======
->>>>>>> ad084611
 
     private val plugins: Map<KClass<out KwebPlugin>, KwebPlugin> by lazy {
         HtmlDocumentSupplier.appliedPlugins.map { it::class to it }.toMap()
@@ -80,7 +56,7 @@
     }
 
     internal fun require(vararg requiredPlugins: KClass<out KwebPlugin>) {
-        val missing = HashSet<String>()
+        val missing = java.util.HashSet<String>()
         for (requiredPlugin in requiredPlugins) {
             if (!plugins.contains(requiredPlugin)) missing.add(requiredPlugin.simpleName ?: requiredPlugin.jvmName)
         }
@@ -91,8 +67,7 @@
 
     data class JSFunction(val js: String, val params: String)
     /**
-<<<<<<< HEAD
-     * this function replaces "{}" tokens with variable names for creating client side js Function objects
+     * this function substitutes "{}" in user supplied javascript, for randomly generated variable names
      */
     private fun makeJsFunction(rawJs: String): JSFunction {
         val stringBuilder = StringBuilder()
@@ -113,20 +88,6 @@
             i++
         }
         return JSFunction(stringBuilder.toString(), params.joinToString(separator = ","))
-=======
-     * this function substitutes "{}" in user supplied javascript, for randomly generated variable names
-     */
-    private fun getJsFunction(rawJs: String): JSFunction {
-        val rng = Random()
-        var js = rawJs
-        val params = mutableListOf<String>()
-        while (js.contains("{}")) {
-            //a few random letters, an underscore, and a randomly generated number should make a variable name that no one would ever come up with
-            val jsVarName = "rzd_${rng.nextInt(1000)}"
-            js = js.replaceFirst("{}", jsVarName)
-            params.add(jsVarName)
-        }
-        return JSFunction(js, params.joinToString(separator = ","))
     }
 
     private fun argumentsToJsonElement(args: Array<out Any?>) : List<JsonElement>{
@@ -145,14 +106,15 @@
             }
         }
         return argList
->>>>>>> ad084611
     }
 
     fun callJsFunction(jsBody: String, vararg args: Any?) {
         cachedFunctions[jsBody]?.let {
-<<<<<<< HEAD
             val callCachedFuncMessage = Server2ClientMessage(yourId = sessionId, jsId = it, arguments = listOf(*args))
             kweb.callJs(callCachedFuncMessage, jsBody)
+            val server2ClientMessage = Server2ClientMessage(yourId = sessionId, jsId = it, js = jsBody,
+                    arguments = argumentsToJsonElement(args))
+            kweb.callJs(server2ClientMessage, jsBody)
         } ?: run {
             val rng = Random()
             val cacheId = rng.nextInt()
@@ -162,88 +124,49 @@
             modifiedFunctions[cacheId] = func.js
             //we send the modified js to the client to be cached there.
             //we don't cache the modified js on the server, because then we'd have to modify JS on the server, everytime we want to check the server's cache
-            val cacheAndExecuteMessage = Server2ClientMessage(yourId = sessionId, jsId = cacheId, js = func.js,
-                parameters = func.params, arguments = listOf(*args))
-            kweb.callJs(cacheAndExecuteMessage, jsBody)
-=======
-            val server2ClientMessage = Server2ClientMessage(yourId = sessionId, jsId = it, js = jsBody,
-                    arguments = argumentsToJsonElement(args))
-            kweb.callJs(server2ClientMessage, jsBody)
-        } ?: run {
-            val rng = Random()
-            val cacheId = rng.nextInt()
-            val func = getJsFunction(jsBody)
-            //we add the user's unmodified js as a key and the cacheId as it's value in the hashmap
-            cachedFunctions[jsBody] = cacheId
-            //we send the modified js to the client to be cached there.
-            //we don't cache the modified js on the server, because then we'd have to modify JS on the server, everytime we want to check the server's cache
             val server2ClientMessage = Server2ClientMessage(yourId = sessionId, jsId = cacheId, js = func.js,
                 parameters = func.params, arguments = argumentsToJsonElement(args))
             kweb.callJs(server2ClientMessage, jsBody)
->>>>>>> ad084611
         }
     }
 
     fun callJsFunctionWithCallback(jsBody: String, callbackId: Int, callback: (Any) -> Unit, vararg args: Any?) {
         cachedFunctions[jsBody]?.let {
-<<<<<<< HEAD
             val callCachedFuncMessage = Server2ClientMessage(yourId = sessionId, jsId = it, arguments = listOf(*args),
             callbackId = callbackId)
             kweb.callJsWithCallback(callCachedFuncMessage, jsBody, callback)
-        } ?: run {
-            val rng = Random()
-            val cacheId = rng.nextInt()
-            val func = makeJsFunction(jsBody)
-=======
             val server2ClientMessage = Server2ClientMessage(yourId = sessionId, jsId = it, arguments = argumentsToJsonElement(args),
             callbackId = callbackId, js = jsBody)
             kweb.callJsWithCallback(server2ClientMessage, jsBody, callback)
         } ?: run {
             val rng = Random()
             val cacheId = rng.nextInt()
-            val func = getJsFunction(jsBody)
->>>>>>> ad084611
+            val func = makeJsFunction(jsBody)
             //we add the user's unmodified js as a key and the cacheId as it's value in the hashmap
             cachedFunctions[jsBody] = cacheId
             //we send the modified js to the client to be cached there.
             //we don't cache the modified js on the server, because then we'd have to modify JS on the server, everytime we want to check the server's cache
-<<<<<<< HEAD
             val cacheAndExecuteMessage = Server2ClientMessage(yourId = sessionId, jsId = cacheId, js = func.js,
                     parameters = func.params, arguments = listOf(*args), callbackId = callbackId)
             kweb.callJsWithCallback(cacheAndExecuteMessage, jsBody, callback)
-        }
-=======
             val server2ClientMessage = Server2ClientMessage(yourId = sessionId, jsId = cacheId, js = func.js,
                     parameters = func.params, arguments = argumentsToJsonElement(args), callbackId = callbackId)
             kweb.callJsWithCallback(server2ClientMessage, jsBody, callback)
         }
     }
 
+    fun removeCallback(callbackId: Int) {
+        kweb.removeCallback(sessionId, callbackId)
+    }
+
     fun callJsFunctionWithResult(jsBody: String, vararg args: Any?): CompletableFuture<Any> {
         val cf = CompletableFuture<Any>()
-        val callbackId = abs(random.nextInt())
-        callJsFunctionWithCallback(jsBody, callbackId = callbackId, callback = { response ->
-            cf.complete(response)
-            false
-        }, *args)
-        return cf
->>>>>>> ad084611
-    }
-
-    fun removeCallback(callbackId: Int) {
-        kweb.removeCallback(sessionId, callbackId)
-<<<<<<< HEAD
-    }
-
-    suspend fun callJsFunctionWithResult(jsBody: String, vararg args: Any?): Any {
         val callbackId = abs(random.nextInt())
         val cd = CompletableDeferred<Any>()
         callJsFunctionWithCallback(jsBody, callbackId = callbackId, callback = { response ->
             cd.complete(response)
         }, *args)
         return cd.await()
-=======
->>>>>>> ad084611
     }
 
     val doc = Document(this)
@@ -271,17 +194,11 @@
         if (!url.startsWith('/')) {
             logger.warn("pushState should only be called with origin-relative URLs (ie. they should start with a /)")
         }
-<<<<<<< HEAD
         //{ } is used to initialize an empty map here. Without the space, it would be treated
         //as a variable using Kweb's template syntax
         callJsFunction("""
         history.pushState({ }, "", {});
         """.trimIndent(), url)
-=======
-        callJsFunction("""
-        history.pushState({}, "", "$url");
-        """.trimIndent())
->>>>>>> ad084611
     }
 
     /**
