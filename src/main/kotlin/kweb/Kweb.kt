--- conflicted
+++ resolved
@@ -1,10 +1,7 @@
 package kweb
 
-<<<<<<< HEAD
-=======
 import com.github.salomonbrys.kotson.fromJson
 import com.google.common.cache.CacheBuilder
->>>>>>> 85fda5d7
 import io.ktor.application.*
 import io.ktor.features.*
 import io.ktor.http.*
@@ -20,14 +17,11 @@
 import kotlinx.coroutines.Dispatchers
 import kotlinx.coroutines.GlobalScope
 import kotlinx.coroutines.launch
-<<<<<<< HEAD
 import kotlinx.coroutines.time.delay
 import kotlinx.serialization.decodeFromString
 import kotlinx.serialization.encodeToString
 import kotlinx.serialization.json.Json
 import kotlinx.serialization.json.JsonElement
-=======
->>>>>>> 85fda5d7
 import kweb.client.*
 import kweb.client.ClientConnection.Caching
 import kweb.config.KwebConfiguration
@@ -42,14 +36,13 @@
 import java.time.Duration
 import java.time.Instant
 import java.util.*
-<<<<<<< HEAD
 import java.util.concurrent.ConcurrentHashMap
 import kotlin.collections.component1
 import kotlin.collections.component2
-=======
-import kotlin.collections.ArrayList
->>>>>>> 85fda5d7
 import kotlin.math.abs
+
+private val MAX_PAGE_BUILD_TIME: Duration = Duration.ofSeconds(5)
+private val CLIENT_STATE_TIMEOUT: Duration = Duration.ofHours(48)
 
 private val logger = KotlinLogging.logger {}
 
@@ -285,6 +278,13 @@
         application.routing {
             webSocket("/ws") {
                 listenForWebsocketConnection()
+            }
+        }
+
+        GlobalScope.launch {
+            while (true) {
+                delay(Duration.ofMinutes(1))
+                cleanUpOldClientStates()
             }
         }
     }
@@ -474,7 +474,6 @@
                     js = "window.location.reload(true);",
                     debugToken = null)
             client.clientConnection.send(Json.encodeToString(message))
-            //client.clientConnection.send(message.toJson())
         }
     }
 
