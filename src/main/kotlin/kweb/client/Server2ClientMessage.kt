--- conflicted
+++ resolved
@@ -3,19 +3,6 @@
 data class Server2ClientMessage(
         val yourId: String,
         val debugToken: String?,
-<<<<<<< HEAD
-        val jsId: Int? = null,//the int id used to either store or read the cached js function
-        val callbackId: Int? = null,//null if there is no callback
-        val js: String? = null, //the js string to cache, will be null if the function has already been cached
-        val parameters: String? = null,
-        val arguments: List<Any> = ArrayList<Any>()//a list of arguments to pass to the js function
-)
-
-/*
-parameters is a comma separated string of the js function parameters,
-will be null if already cached or if the function has no parameters
-*/
-=======
         val execute: Execute? = null,
         val evaluate: Evaluate? = null,
         val instructions: List<Instruction>? = null,
@@ -35,5 +22,4 @@
 
     data class Execute(val js: String)
     data class Evaluate(val js: String, val callbackId: Int)
-}
->>>>>>> cd2ead93
+}