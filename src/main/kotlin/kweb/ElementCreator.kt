package kweb

import kweb.html.BodyElement
import kweb.html.HeadElement
import kweb.plugins.KwebPlugin
import kweb.state.KVal
import kweb.util.KWebDSL
import kweb.util.toJson
import mu.KLogging
import java.util.*
import java.util.concurrent.ConcurrentLinkedQueue
import kotlin.reflect.KClass

/**
 * Created by ian on 1/13/17.
 */

typealias Cleaner = () -> Unit

@KWebDSL
open class ElementCreator<out PARENT_TYPE : Element>(
    val parent: PARENT_TYPE,
    val parentCreator: ElementCreator<*>? = parent.creator,
    val position: Int? = null
) {

    companion object : KLogging()

    //private val cleanupListeners = LinkedList<(Cleaner) -> Unit>()
    private val cleanupListeners: MutableCollection<Cleaner> = ConcurrentLinkedQueue<Cleaner>()

    @Volatile
    private var isCleanedUp = false

    val elementsCreatedCount: Int get() = elementsCreated.size

    internal
    val elementsCreated = ConcurrentLinkedQueue<Element>()

    val browser: WebBrowser get() = parent.browser

    fun element(tag: String, attributes: Map<String, Any> = attr): Element {

        val mutAttributes = HashMap(attributes)

        if (position != null && elementsCreatedCount == 2) {
            logger.warn {
                """
                It's unwise to create multiple elements using the same ElementCreator when position is specified,
                because each element will be added at the same position among its siblings, which will result in them
                being inserted in reverse-order.
                """.trimIndent().trim()
            }
        }

        val id: String = (mutAttributes.computeIfAbsent("id") { "K" + browser.generateId() }.toString())
        val htmlDoc = browser.htmlDocument.get()
        when {
            parent.browser.kweb.isCatchingOutbound() -> {
                parent.execute(renderJavaScriptToCreateNewElement(tag, mutAttributes, id))
            }
            htmlDoc != null -> {
                val jsElement = when (parent) {
                    is HeadElement -> {
                        htmlDoc.head().appendElement(tag)
                    }
                    is BodyElement -> {
                        htmlDoc.body().appendElement(tag)
                    }
                    else -> htmlDoc.getElementById(parent.id).appendElement(tag)
                }!!
                for ((k, v) in mutAttributes) {
                    if (v is Boolean) {
                        jsElement.attr(k, v)
                    } else {
                        jsElement.attr(k, v.toString())
                    }
                }
            }
<<<<<<< HEAD
            parent.canSendMessage() -> {
                val createElementJs = """
                    let tag = {};
                    let attributes = {};
                    let myId = {};
                    let parentId = {};
                    let position = {};
                    let newEl = document.createElement(tag);
                    newEl.setAttribute("id", myId);
                    for (const key in attributes) {
                        if ( key !== "id") {
                            newEl.setAttribute(key, attributes[key]);
                        }
                    }
                    let parentElement = document.getElementById(parentId);
                    
                    if (position > -1) {
                        parentElement.insertBefore(newEl, parentElement.children[position]);
                    } else {
                        parentElement.appendChild(newEl);
                    }
                """.trimIndent()
                browser.callJsFunction(createElementJs, tag, mutAttributes, id, parent.id, position ?: -1)
            }
            else -> {
                val createElementJs = """
                    let tag = {};
                    let attributes = {};
                    let myId = {};
                    let parentId = {};
                    let position = {};
                    let newEl = document.createElement(tag);
                    if (attributes.get("id") === undefined) {
                        newEl.setAttribute("id", myId);
                    }
                    for (const key in attributes) {
                            newEl.setAttribute(key, attributes[key]);
                    }
                    let parentElement = document.getElementById(parentId);
                    
                    if (position == null) {
                        parentElement.appendChild(newEl);
                    } else {
                        parentElement.insertBefore(newEl, parentElement.children[position]);
                    }
                """.trimIndent()
                parent.callJsFunction(createElementJs, tag, mutAttributes, id, parent.id, position)
=======
            else -> {
                browser.send(Instruction(CreateElement, listOf(tag, mutAttributes, id, parent.id, position ?: -1)))
>>>>>>> 3aaf4f06
            }

        }
        val newElement = Element(parent.browser, this, tag = tag, id = id)
        elementsCreated += newElement
        for (plugin in parent.browser.kweb.plugins) {
            plugin.elementCreationHook(newElement)
        }
        onCleanup(withParent = false) {
            logger.debug { "Deleting element ${newElement.id}" }
            newElement.deleteIfExists()
        }
        return newElement
    }

    fun require(vararg plugins: KClass<out KwebPlugin>) = parent.browser.require(*plugins)

    /**
     * Specify a listener to be called when this element is removed from the DOM.
     *
     * @param withParent If `true` this cleaner will be called if this element is cleaned up, or if
     *                   any ancestor element of this ElementCreator is cleaned up.  Otherwise it will
     *                   only be cleaned up if this ElementCreator is cleaned up specifically.
     *
     *                   As a rule-of-thumb, use 'true' for anything except deleting DOM elements
     */
    fun onCleanup(withParent: Boolean, f: Cleaner) {
        if (withParent) {
            parentCreator?.onCleanup(true, f)
        }
        cleanupListeners += f
    }

    fun cleanup() {
        // TODO: Warn if called twice?
        if (!isCleanedUp) {
            isCleanedUp = true
            cleanupListeners.forEach { it() }
        }
    }

    fun text(text: String) {
        this.parent.text(text)
    }

    fun text(text: KVal<String>) {
        this.parent.text(text)
    }
}<|MERGE_RESOLUTION|>--- conflicted
+++ resolved
@@ -1,5 +1,7 @@
 package kweb
 
+import kweb.client.Server2ClientMessage.Instruction
+import kweb.client.Server2ClientMessage.Instruction.Type.CreateElement
 import kweb.html.BodyElement
 import kweb.html.HeadElement
 import kweb.plugins.KwebPlugin
@@ -77,7 +79,6 @@
                     }
                 }
             }
-<<<<<<< HEAD
             parent.canSendMessage() -> {
                 val createElementJs = """
                     let tag = {};
@@ -125,14 +126,9 @@
                     }
                 """.trimIndent()
                 parent.callJsFunction(createElementJs, tag, mutAttributes, id, parent.id, position)
-=======
-            else -> {
-                browser.send(Instruction(CreateElement, listOf(tag, mutAttributes, id, parent.id, position ?: -1)))
->>>>>>> 3aaf4f06
             }
-
         }
-        val newElement = Element(parent.browser, this, tag = tag, id = id)
+        val newElement = Element(parent.browser, this, tag = tag, jsExpression = """document.getElementById("$id")""", id = id)
         elementsCreated += newElement
         for (plugin in parent.browser.kweb.plugins) {
             plugin.elementCreationHook(newElement)
@@ -142,6 +138,28 @@
             newElement.deleteIfExists()
         }
         return newElement
+    }
+
+    private fun renderJavaScriptToCreateNewElement(tag: String, attributes: Map<String, Any>, id: String): String {
+        val javaScript = StringBuilder()
+        with(javaScript) {
+            appendln("{")
+            appendln("var newEl = document.createElement(\"$tag\");")
+            if (!attributes.containsKey("id")) {
+                appendln("newEl.setAttribute(\"id\", \"$id\");")
+            }
+            for ((name, value) in attributes) {
+                appendln("newEl.setAttribute(\"$name\", ${value.toJson()});")
+            }
+            if (position == null) {
+                appendln("${parent.jsExpression}.appendChild(newEl);")
+            } else {
+                appendln("${parent.jsExpression}.insertBefore(newEl, ${parent.jsExpression}.children[$position]);")
+            }
+            appendln("}")
+        }
+        val js = javaScript.toString()
+        return js
     }
 
     fun require(vararg plugins: KClass<out KwebPlugin>) = parent.browser.require(*plugins)
