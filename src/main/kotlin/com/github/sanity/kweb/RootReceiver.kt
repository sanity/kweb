--- conflicted
+++ resolved
@@ -46,13 +46,8 @@
     }
 
 
-<<<<<<< HEAD
     fun evaluateWithCallback(js: String, rh: RootReceiver.() -> Boolean) = async(CommonPool){
-        cc.evaluate(clientId, js, { rh.invoke(RootReceiver(clientId, cc, it)) })
-=======
-    fun evaluateWithCallback(js: String, rh: RootReceiver.() -> Boolean) {
         cc.evaluate(clientId, js, { rh.invoke(RootReceiver(clientId, httpRequestInfo, cc, it)) })
->>>>>>> e0036e9a
     }
 
     val doc = Document(this)
