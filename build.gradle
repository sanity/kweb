--- conflicted
+++ resolved
@@ -1,135 +1,129 @@
-
-buildscript {
-    ext.kotlin_version = '1.3.31'
-    ext.dokka_version = '0.9.17'
-    ext.ktor_version = '1.2.0'
-
-    repositories {
-        jcenter()
-        mavenCentral()
-        maven { url "https://jitpack.io" }
-        maven { url "https://plugins.gradle.org/m2/" }
-    }
-
-    dependencies {
-        classpath "org.jetbrains.kotlin:kotlin-gradle-plugin:$kotlin_version"
-        classpath "org.jetbrains.dokka:dokka-gradle-plugin:$dokka_version"
-        classpath 'info.solidsoft.gradle.pitest:gradle-pitest-plugin:1.3.0'
-    }
-}
-
-group 'io.kweb'
-version '0.4.15'
-
-apply plugin: 'java'
-apply plugin: 'kotlin'
-
-apply plugin: 'maven'
-apply plugin: 'org.jetbrains.dokka'
-apply plugin: "info.solidsoft.pitest"
-
-sourceCompatibility = 1.8
-targetCompatibility = 1.8
-
-repositories {
-    mavenCentral()
-    maven { url "http://dl.bintray.com/kotlin/ktor" }
-    maven { url 'https://jitpack.io' }
-    jcenter()
-}
-
-test {
-    useJUnitPlatform()
-}
-
-dependencies {
-    compile 'com.github.salomonbrys.kotson:kotson:2.5.0'
-    compile group: 'org.apache.commons', name: 'commons-lang3', version: '3.0'
-    compile group: 'commons-io', name: 'commons-io', version: '2.6'
-
-    //////////////////////////////
-    // Kotlin library dependencies
-    //////////////////////////////
-    compile "org.jetbrains.kotlin:kotlin-stdlib:$kotlin_version"
-    compile "org.jetbrains.kotlin:kotlin-stdlib-jdk8:$kotlin_version"
-  //  compile "org.jetbrains.kotlin:kotlin-reflect:$kotlin_version"
-    compile 'org.jetbrains.kotlinx:kotlinx-coroutines-core:1.0.1'
-    compile 'org.jetbrains.kotlinx:kotlinx-coroutines-jdk8:1.0.1'
-
-    // TODO: This should be testCompile
-    compile group: 'ch.qos.logback', name: 'logback-classic', version: '1.+'
-    // Should be compileOnly
-    compile group: 'org.hotswapagent', name: 'hotswap-agent-core', version: '1.1.0'
-
-    ////////////////////
-    // Ktor dependencies
-    ////////////////////
-    compile ("io.ktor:ktor-server-core:$ktor_version") {
-        exclude group : 'ch.qos.logback', module : 'logback-classic'
-    }
-
-    compile ("io.ktor:ktor-server-jetty:$ktor_version") {
-        exclude group : 'ch.qos.logback', module : 'logback-classic'
-    }
-    compile("io.ktor:ktor-websockets:$ktor_version") {
-        exclude group : 'ch.qos.logback', module : 'logback-classic'
-    }
-
-    compile('io.mola.galimatias:galimatias:0.2.1')
-
-    compile 'io.github.microutils:kotlin-logging:1.6.24'
-    compile("org.reflections:reflections:0.9.11")
-
-    compile 'com.github.kwebio:shoebox:0.2.27'
-
-    compile 'com.github.yamamotoj:cached-property-kotlin:0.1.0'
-
-
-    ///////////////////////////
-    // Dependencies for testing
-    ///////////////////////////
-
-    compile 'org.amshove.kluent:kluent:1.49'
-    testCompile 'io.kotlintest:kotlintest-runner-junit5:3.3.2'
-    testCompile('org.slf4j:slf4j-api:1.7.+')
-<<<<<<< HEAD
-    testCompile("io.github.bonigarcia:selenium-jupiter:3.2.1")
-    testCompile("org.junit.jupiter:junit-jupiter-api:5.3.1")
-=======
-    
-    testCompile "io.github.bonigarcia:selenium-jupiter:3.2.1"
-    testImplementation "org.junit.jupiter:junit-jupiter-api:5.3.1"
->>>>>>> ae4d1bc7
-    testRuntimeOnly 'org.junit.jupiter:junit-jupiter-engine:5.3.1'
-}
-
-task dokkaJavadoc(type: org.jetbrains.dokka.gradle.DokkaTask) {
-    outputFormat = 'html'
-    outputDirectory = javadoc.destinationDir
-    inputs.dir 'src/main/kotlin'
-}
-
-task javadocJar(type: Jar, dependsOn: dokkaJavadoc) {
-    classifier = 'javadoc'
-    from javadoc.destinationDir
-}
-
-artifacts {
-    archives javadocJar
-}
-
-// TODO: Figure out why this is needed and remove: https://discourse.corda.net/t/m12-1-intellij-complains-cannot-inline-bytecode-build-with-jvm-target-1-8-into-bytecode-that-is-being-built-with-jvm-target-1-6/1249/3
-tasks.withType(org.jetbrains.kotlin.gradle.tasks.KotlinCompile).all {
-    kotlinOptions {
-        jvmTarget = "1.8"
-    }
-}
-
-task fatJar(type: Jar) {
-    manifest {
-        attributes 'Main-Class': 'io.kweb.demos.todo.TodoAppKt'
-    }
-    baseName = project.name + '-all'
-    from { configurations.compile.collect { it.isDirectory() ? it : zipTree(it) } }
-    with jar
-}
+
+buildscript {
+    ext.kotlin_version = '1.3.31'
+    ext.dokka_version = '0.9.17'
+    ext.ktor_version = '1.2.0'
+
+    repositories {
+        jcenter()
+        mavenCentral()
+        maven { url "https://jitpack.io" }
+        maven { url "https://plugins.gradle.org/m2/" }
+    }
+
+    dependencies {
+        classpath "org.jetbrains.kotlin:kotlin-gradle-plugin:$kotlin_version"
+        classpath "org.jetbrains.dokka:dokka-gradle-plugin:$dokka_version"
+        classpath 'info.solidsoft.gradle.pitest:gradle-pitest-plugin:1.3.0'
+    }
+}
+
+group 'io.kweb'
+version '0.4.15'
+
+apply plugin: 'java'
+apply plugin: 'kotlin'
+
+apply plugin: 'maven'
+apply plugin: 'org.jetbrains.dokka'
+apply plugin: "info.solidsoft.pitest"
+
+sourceCompatibility = 1.8
+targetCompatibility = 1.8
+
+repositories {
+    mavenCentral()
+    maven { url "http://dl.bintray.com/kotlin/ktor" }
+    maven { url 'https://jitpack.io' }
+    jcenter()
+}
+
+test {
+    useJUnitPlatform()
+}
+
+dependencies {
+    compile 'com.github.salomonbrys.kotson:kotson:2.5.0'
+    compile group: 'org.apache.commons', name: 'commons-lang3', version: '3.0'
+    compile group: 'commons-io', name: 'commons-io', version: '2.6'
+
+    //////////////////////////////
+    // Kotlin library dependencies
+    //////////////////////////////
+    compile "org.jetbrains.kotlin:kotlin-stdlib:$kotlin_version"
+    compile "org.jetbrains.kotlin:kotlin-stdlib-jdk8:$kotlin_version"
+  //  compile "org.jetbrains.kotlin:kotlin-reflect:$kotlin_version"
+    compile 'org.jetbrains.kotlinx:kotlinx-coroutines-core:1.0.1'
+    compile 'org.jetbrains.kotlinx:kotlinx-coroutines-jdk8:1.0.1'
+
+    // TODO: This should be testCompile
+    compile group: 'ch.qos.logback', name: 'logback-classic', version: '1.+'
+    // Should be compileOnly
+    compile group: 'org.hotswapagent', name: 'hotswap-agent-core', version: '1.1.0'
+
+    ////////////////////
+    // Ktor dependencies
+    ////////////////////
+    compile ("io.ktor:ktor-server-core:$ktor_version") {
+        exclude group : 'ch.qos.logback', module : 'logback-classic'
+    }
+
+    compile ("io.ktor:ktor-server-jetty:$ktor_version") {
+        exclude group : 'ch.qos.logback', module : 'logback-classic'
+    }
+    compile("io.ktor:ktor-websockets:$ktor_version") {
+        exclude group : 'ch.qos.logback', module : 'logback-classic'
+    }
+
+    compile('io.mola.galimatias:galimatias:0.2.1')
+
+    compile 'io.github.microutils:kotlin-logging:1.6.24'
+    compile("org.reflections:reflections:0.9.11")
+
+    compile 'com.github.kwebio:shoebox:0.2.27'
+
+    compile 'com.github.yamamotoj:cached-property-kotlin:0.1.0'
+
+
+    ///////////////////////////
+    // Dependencies for testing
+    ///////////////////////////
+
+    compile 'org.amshove.kluent:kluent:1.49'
+    testCompile 'io.kotlintest:kotlintest-runner-junit5:3.3.2'
+    testCompile('org.slf4j:slf4j-api:1.7.+')
+    testCompile("io.github.bonigarcia:selenium-jupiter:3.2.1")
+    testCompile("org.junit.jupiter:junit-jupiter-api:5.3.1")
+    testRuntimeOnly 'org.junit.jupiter:junit-jupiter-engine:5.3.1'
+}
+
+task dokkaJavadoc(type: org.jetbrains.dokka.gradle.DokkaTask) {
+    outputFormat = 'html'
+    outputDirectory = javadoc.destinationDir
+    inputs.dir 'src/main/kotlin'
+}
+
+task javadocJar(type: Jar, dependsOn: dokkaJavadoc) {
+    classifier = 'javadoc'
+    from javadoc.destinationDir
+}
+
+artifacts {
+    archives javadocJar
+}
+
+// TODO: Figure out why this is needed and remove: https://discourse.corda.net/t/m12-1-intellij-complains-cannot-inline-bytecode-build-with-jvm-target-1-8-into-bytecode-that-is-being-built-with-jvm-target-1-6/1249/3
+tasks.withType(org.jetbrains.kotlin.gradle.tasks.KotlinCompile).all {
+    kotlinOptions {
+        jvmTarget = "1.8"
+    }
+}
+
+task fatJar(type: Jar) {
+    manifest {
+        attributes 'Main-Class': 'io.kweb.demos.todo.TodoAppKt'
+    }
+    baseName = project.name + '-all'
+    from { configurations.compile.collect { it.isDirectory() ? it : zipTree(it) } }
+    with jar
+}