allprojects {
    buildscript {
        repositories {
            jcenter()
            mavenCentral()
            maven {
                url "https://plugins.gradle.org/m2/"
            }
            maven { url 'https://dl.bintray.com/kotlin/kotlin-eap' }
        }
    }
}

buildscript {
    ext.kotlin_version = '1.3.31'
    ext.dokka_version = '0.9.17'
    ext.ktor_version = '1.2.0'

    repositories {
        jcenter()
        mavenCentral()
        maven { url "https://jitpack.io" }
        maven {
            url "https://plugins.gradle.org/m2/"
        }
       // maven { url 'https://dl.bintray.com/kotlin/kotlin-eap' }

    }



    dependencies {
        classpath "org.jetbrains.kotlin:kotlin-gradle-plugin:$kotlin_version"
        classpath 'org.junit.platform:junit-platform-gradle-plugin:1.0.0'
        classpath "org.jetbrains.dokka:dokka-gradle-plugin:$dokka_version"
        classpath 'info.solidsoft.gradle.pitest:gradle-pitest-plugin:1.3.0'
    }
}

group 'io.kweb'
<<<<<<< HEAD
version '0.4.13-SNAPSHOT'
=======
version '0.4.13'
>>>>>>> bc17588a

apply plugin: 'java'

apply plugin: 'kotlin'
kotlin { experimental { coroutines 'enable' } }

apply plugin: 'maven'
apply plugin: 'org.jetbrains.dokka'
apply plugin: "info.solidsoft.pitest"
apply plugin: 'org.junit.platform.gradle.plugin'

junitPlatform {
    filters {
        engines {
            include 'spek'
        }
    }
}

sourceCompatibility = 1.8
targetCompatibility = 1.8

repositories {
    mavenCentral()
    maven {
        url "http://dl.bintray.com/kotlin/ktor"
    }
    maven {
        url 'https://jitpack.io'
    }
    maven { url "http://dl.bintray.com/jetbrains/spek" }
    jcenter()
    maven { url 'https://dl.bintray.com/kotlin/kotlin-eap' }

}

configurations {
    provided
}

configurations.all {
    resolutionStrategy {
      //  force 'org.jetbrains.kotlinx:kotlinx-coroutines-io:0.30.0-eap13'
    }
}

sourceSets {
    main.compileClasspath += configurations.provided
    test.compileClasspath += configurations.provided
    test.runtimeClasspath += configurations.provided

    integrationTest {
        java {
            compileClasspath += main.output + test.output
            runtimeClasspath += main.output + test.output
            srcDir file('src/integration-test/kotlin')
        }
        resources.srcDir file('src/integration-test/resources')
    }
}


configurations {
    integrationTestCompile.extendsFrom testCompile
    integrationTestImplementation.extendsFrom testImplementation
    integrationTestRuntime.extendsFrom testRuntime
}

dependencies {
    compile 'com.github.salomonbrys.kotson:kotson:2.5.0'
    compile group: 'org.apache.commons', name: 'commons-lang3', version: '3.0'
    compile group: 'commons-io', name: 'commons-io', version: '2.6'

    //////////////////////////////
    // Kotlin library dependencies
    //////////////////////////////
    compile "org.jetbrains.kotlin:kotlin-stdlib:$kotlin_version"
    compile "org.jetbrains.kotlin:kotlin-stdlib-jdk8:$kotlin_version"
  //  compile "org.jetbrains.kotlin:kotlin-reflect:$kotlin_version"
    compile 'org.jetbrains.kotlinx:kotlinx-coroutines-core:1.0.1'
    compile 'org.jetbrains.kotlinx:kotlinx-coroutines-jdk8:1.0.1'

    // TODO: This should be testCompile
    compile group: 'ch.qos.logback', name: 'logback-classic', version: '1.+'
    // Should be compileOnly
    compile group: 'org.hotswapagent', name: 'hotswap-agent-core', version: '1.1.0'

    ////////////////////
    // Ktor dependencies
    ////////////////////
    compile ("io.ktor:ktor-server-core:$ktor_version") {
        exclude group : 'ch.qos.logback', module : 'logback-classic'
    }

    compile ("io.ktor:ktor-server-jetty:$ktor_version") {
        exclude group : 'ch.qos.logback', module : 'logback-classic'
    }
    compile("io.ktor:ktor-websockets:$ktor_version") {
        exclude group : 'ch.qos.logback', module : 'logback-classic'
    }

    compile('io.mola.galimatias:galimatias:0.2.1')

    compile 'io.github.microutils:kotlin-logging:1.6.24'
    compile("org.reflections:reflections:0.9.11")

    compile 'com.github.kwebio:shoebox:0.2.27'

    compile 'com.github.yamamotoj:cached-property-kotlin:0.1.0'


    ///////////////////////////
    // Dependencies for testing
    ///////////////////////////
    integrationTestCompile('net.sourceforge.htmlunit:htmlunit:2.35.0')
    testImplementation('org.spekframework.spek2:spek-dsl-jvm:2.0.5')
    testRuntimeOnly('org.spekframework.spek2:spek-runner-junit5:2.0.5')
    testImplementation('org.amshove.kluent:kluent:1.35')
    testCompile('org.slf4j:slf4j-api:1.7.+')
    testCompile("io.github.bonigarcia:selenium-jupiter:3.2.1")
    testCompile("org.junit.jupiter:junit-jupiter-api:5.3.1")
}

// Needed because there's something messy with kotlin version numbers and dependencies
/*
configurations.all {
    resolutionStrategy {
        eachDependency { DependencyResolveDetails details ->
            if (details.requested.group == 'org.jetbrains.kotlin') {
                details.useVersion "$kotlin_version"
            }
        }
    }
}
*/

//Create the task that runs the integration tests found from the
//configured source directory and uses the correct classpath.

task integrationTest(type: Test) {
    group "verification"
    testClassesDirs = sourceSets.integrationTest.output.classesDirs
    classpath = sourceSets.integrationTest.runtimeClasspath
    //If you want to ensure that integration tests are run every time when you invoke
    //this task, uncomment the following line.
    //outputs.upToDateWhen { false }
}

//Ensure that the check task fails the build if there are failing integration tests.
check.dependsOn integrationTest
//Ensure that our unit tests are run before our integration tests
integrationTest.mustRunAfter test

task dokkaJavadoc(type: org.jetbrains.dokka.gradle.DokkaTask) {
    outputFormat = 'html'
    outputDirectory = javadoc.destinationDir
    inputs.dir 'src/main/kotlin'
}

task javadocJar(type: Jar, dependsOn: dokkaJavadoc) {
    classifier = 'javadoc'
    from javadoc.destinationDir
}

artifacts {
    archives javadocJar
}

// TODO: Figure out why this is needed and remove: https://discourse.corda.net/t/m12-1-intellij-complains-cannot-inline-bytecode-build-with-jvm-target-1-8-into-bytecode-that-is-being-built-with-jvm-target-1-6/1249/3
tasks.withType(org.jetbrains.kotlin.gradle.tasks.KotlinCompile).all {
    kotlinOptions {
        jvmTarget = "1.8"
    }
}

task fatJar(type: Jar) {
    manifest {
        attributes 'Main-Class': 'io.kweb.demos.todo.TodoAppKt'
    }
    baseName = project.name + '-all'
    from { configurations.compile.collect { it.isDirectory() ? it : zipTree(it) } }
    with jar
}<|MERGE_RESOLUTION|>--- conflicted
+++ resolved
@@ -38,11 +38,7 @@
 }
 
 group 'io.kweb'
-<<<<<<< HEAD
-version '0.4.13-SNAPSHOT'
-=======
 version '0.4.13'
->>>>>>> bc17588a
 
 apply plugin: 'java'
 
