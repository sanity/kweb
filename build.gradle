--- conflicted
+++ resolved
@@ -1,116 +1,104 @@
-plugins {
-    id 'java'
-    id "org.jetbrains.kotlin.jvm" version "1.3.41"
-    id 'maven'
-    id 'org.jetbrains.dokka' version '0.9.17'
-    id 'com.github.johnrengelman.shadow' version '5.0.0'
-<<<<<<< HEAD
-//    id 'com.gradle.build-scan' version '2.3'
-=======
-    id 'com.gradle.build-scan' version '2.4'
->>>>>>> 98ad93bc
-}
-
-ext {
-    dokka_version = '0.9.18'
-    ktor_version = '1.2.2'
-}
-
-group 'io.kweb'
-version '0.5.3'
-
-repositories {
-    mavenCentral()
-    maven { url "http://dl.bintray.com/kotlin/ktor" }
-    maven { url 'https://jitpack.io' }
-    jcenter()
-}
-
-test {
-    useJUnitPlatform()
-    systemProperty('sel.jup.default.browser', System.getProperty('sel.jup.default.browser'))
-}
-
-dependencies {
-    compile 'com.github.salomonbrys.kotson:kotson:2.5.0'
-    compile 'org.apache.commons:commons-lang3:3.0'
-    compile 'commons-io:commons-io:2.6'
-    compile 'org.jsoup:jsoup:1.6.3'
-    
-    //////////////////////////////
-    // Kotlin library dependencies
-    //////////////////////////////
-    compile "org.jetbrains.kotlin:kotlin-stdlib"
-    compile "org.jetbrains.kotlin:kotlin-stdlib-jdk8"
-    //compile "org.jetbrains.kotlin:kotlin-reflect"
-    compile 'org.jetbrains.kotlinx:kotlinx-coroutines-core:1.2.1'
-    compile 'org.jetbrains.kotlinx:kotlinx-coroutines-jdk8:1.2.1'
-
-    compileOnly 'org.hotswapagent:hotswap-agent-core:1.1.0'
-
-    ////////////////////
-    // Ktor dependencies
-    ////////////////////
-    compile "io.ktor:ktor-server-core:$ktor_version"
-    compile "io.ktor:ktor-server-jetty:$ktor_version"
-    compile "io.ktor:ktor-websockets:$ktor_version"
-
-    compile 'io.mola.galimatias:galimatias:0.2.1'
-
-    compile 'io.github.microutils:kotlin-logging:1.6.24'
-    compile "org.reflections:reflections:0.9.11"
-
-    compile 'com.github.kwebio:shoebox:0.2.30'
-
-    compile 'com.github.yamamotoj:cached-property-kotlin:0.1.0'
-
-
-    ///////////////////////////
-    // Dependencies for testing
-    ///////////////////////////
-    testCompile 'org.amshove.kluent:kluent:1.49'
-    testCompile 'io.kotlintest:kotlintest-runner-junit5:3.3.2'
-    testCompile 'org.slf4j:slf4j-api:1.7.+'
-    testCompile "io.github.bonigarcia:selenium-jupiter:3.2.1"
-    testCompile "org.junit.jupiter:junit-jupiter-api:5.3.1"
-    testRuntimeOnly 'org.junit.jupiter:junit-jupiter-engine:5.3.1'
-}
-
-task dokkaJavadoc(type: org.jetbrains.dokka.gradle.DokkaTask) {
-    outputFormat = 'html'
-    outputDirectory = javadoc.destinationDir
-    inputs.dir 'src/main/kotlin'
-}
-
-task javadocJar(type: Jar, dependsOn: dokkaJavadoc) {
-    classifier = 'javadoc'
-    from javadoc.destinationDir
-}
-
-artifacts {
-    archives javadocJar
-}
-
-//This is required because kotlin compiler targets 1.6 by default (https://stackoverflow.com/questions/41113268)
-//https://kotlinlang.org/docs/reference/using-gradle.html#attributes-specific-for-jvm
-tasks.withType(org.jetbrains.kotlin.gradle.tasks.KotlinCompile).all {
-    kotlinOptions {
-        jvmTarget = "1.8"
-    }
-}
-
-shadowJar {
-    archiveBaseName = project.name
-    archiveClassifier = 'all'
-    manifest {
-        attributes 'Main-Class': 'io.kweb.demos.todo.TodoAppKt'
-    }
-    mergeServiceFiles()
-}
-/*
-buildScan {
-    termsOfServiceUrl = 'https://gradle.com/terms-of-service'
-    termsOfServiceAgree = 'yes'
-}
-
- */+plugins {
+    id 'java'
+    id "org.jetbrains.kotlin.jvm" version "1.3.41"
+    id 'maven'
+    id 'org.jetbrains.dokka' version '0.9.17'
+    id 'com.github.johnrengelman.shadow' version '5.0.0'
+}
+
+ext {
+    dokka_version = '0.9.18'
+    ktor_version = '1.2.2'
+}
+
+group 'io.kweb'
+version '0.5.3'
+
+repositories {
+    mavenCentral()
+    maven { url "http://dl.bintray.com/kotlin/ktor" }
+    maven { url 'https://jitpack.io' }
+    jcenter()
+}
+
+test {
+    useJUnitPlatform()
+    systemProperty('sel.jup.default.browser', System.getProperty('sel.jup.default.browser'))
+}
+
+dependencies {
+    compile 'com.github.salomonbrys.kotson:kotson:2.5.0'
+    compile 'org.apache.commons:commons-lang3:3.0'
+    compile 'commons-io:commons-io:2.6'
+    compile 'org.jsoup:jsoup:1.6.3'
+    
+    //////////////////////////////
+    // Kotlin library dependencies
+    //////////////////////////////
+    compile "org.jetbrains.kotlin:kotlin-stdlib"
+    compile "org.jetbrains.kotlin:kotlin-stdlib-jdk8"
+    //compile "org.jetbrains.kotlin:kotlin-reflect"
+    compile 'org.jetbrains.kotlinx:kotlinx-coroutines-core:1.2.1'
+    compile 'org.jetbrains.kotlinx:kotlinx-coroutines-jdk8:1.2.1'
+
+    compileOnly 'org.hotswapagent:hotswap-agent-core:1.1.0'
+
+    ////////////////////
+    // Ktor dependencies
+    ////////////////////
+    compile "io.ktor:ktor-server-core:$ktor_version"
+    compile "io.ktor:ktor-server-jetty:$ktor_version"
+    compile "io.ktor:ktor-websockets:$ktor_version"
+
+    compile 'io.mola.galimatias:galimatias:0.2.1'
+
+    compile 'io.github.microutils:kotlin-logging:1.6.24'
+    compile "org.reflections:reflections:0.9.11"
+
+    compile 'com.github.kwebio:shoebox:0.2.30'
+
+    compile 'com.github.yamamotoj:cached-property-kotlin:0.1.0'
+
+
+    ///////////////////////////
+    // Dependencies for testing
+    ///////////////////////////
+    testCompile 'org.amshove.kluent:kluent:1.49'
+    testCompile 'io.kotlintest:kotlintest-runner-junit5:3.3.2'
+    testCompile 'org.slf4j:slf4j-api:1.7.+'
+    testCompile "io.github.bonigarcia:selenium-jupiter:3.2.1"
+    testCompile "org.junit.jupiter:junit-jupiter-api:5.3.1"
+    testRuntimeOnly 'org.junit.jupiter:junit-jupiter-engine:5.3.1'
+}
+
+task dokkaJavadoc(type: org.jetbrains.dokka.gradle.DokkaTask) {
+    outputFormat = 'html'
+    outputDirectory = javadoc.destinationDir
+    inputs.dir 'src/main/kotlin'
+}
+
+task javadocJar(type: Jar, dependsOn: dokkaJavadoc) {
+    classifier = 'javadoc'
+    from javadoc.destinationDir
+}
+
+artifacts {
+    archives javadocJar
+}
+
+//This is required because kotlin compiler targets 1.6 by default (https://stackoverflow.com/questions/41113268)
+//https://kotlinlang.org/docs/reference/using-gradle.html#attributes-specific-for-jvm
+tasks.withType(org.jetbrains.kotlin.gradle.tasks.KotlinCompile).all {
+    kotlinOptions {
+        jvmTarget = "1.8"
+    }
+}
+
+shadowJar {
+    archiveBaseName = project.name
+    archiveClassifier = 'all'
+    manifest {
+        attributes 'Main-Class': 'io.kweb.demos.todo.TodoAppKt'
+    }
+    mergeServiceFiles()
+}