--- conflicted
+++ resolved
@@ -154,32 +154,13 @@
     ///////////////////////////
     // Dependencies for testing
     ///////////////////////////
-<<<<<<< HEAD
     integrationTestCompile('net.sourceforge.htmlunit:htmlunit:2.35.0')
     testImplementation('org.spekframework.spek2:spek-dsl-jvm:2.0.5')
     testRuntimeOnly('org.spekframework.spek2:spek-runner-junit5:2.0.5')
-    testImplementation('org.amshove.kluent:kluent:1.35')
+    testImplementation('org.amshove.kluent:kluent:1.49')
     testCompile('org.slf4j:slf4j-api:1.7.+')
     testCompile("io.github.bonigarcia:selenium-jupiter:3.2.1")
     testCompile("org.junit.jupiter:junit-jupiter-api:5.3.1")
-=======
-    integrationTestCompile group: 'net.sourceforge.htmlunit', name: 'htmlunit', version: '2.31'
-    integrationTestCompile 'com.natpryce:hamkrest:1.4.2.2'
-
-    testCompile ('org.spekframework.spek2:spek-dsl-jvm:2.0.5') {
-        exclude group: 'org.jetbrains.kotlin'
-    }
-    testRuntime ('org.spekframework.spek2:spek-runner-junit5:2.0.5') {
-        exclude group: 'org.junit.platform'
-        exclude group: 'org.jetbrains.kotlin'
-    }
-    testImplementation 'org.amshove.kluent:kluent:1.35'
-
-    testCompile group: 'org.slf4j', name: 'slf4j-api', version: '1.7.+'
-
-    testCompile 'org.amshove.kluent:kluent:1.49'
-
->>>>>>> aa7c8b89
 }
 
 // Needed because there's something messy with kotlin version numbers and dependencies
